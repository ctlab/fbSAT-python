--- conflicted
+++ resolved
@@ -1,8 +1,6 @@
 import os
 import time
 import regex
-import shutil
-import tempfile
 import subprocess
 from itertools import count, product
 from collections import deque, namedtuple, OrderedDict
@@ -722,8 +720,7 @@
             clauses.append(vs)
 
         def comment(s):
-            # log_debug(s)
-            clauses.append(s)
+            pass
 
         def ALO(data):
             lower = 1 if data[0] == NAN else 0
@@ -1489,10 +1486,8 @@
         log_debug(f'A. Clauses: {next(so_far)}', symbol='DEBUG')
         # = = = = = = = = = = = = = = = = = = = = = = = = = = = = = = = = = = = =
 
-        only_clauses = [clause for clause in clauses if not isinstance(clause, str)]
-
         number_of_variables = next(bomba) - 1
-        number_of_clauses = len(only_clauses)
+        number_of_clauses = len(clauses)
         # TODO: count unique clauses
         del bomba  # invalidated
 
@@ -1501,7 +1496,7 @@
 
         # ===================
         length_counter = {}
-        for n in map(len, only_clauses):
+        for n in map(len, clauses):
             if n in length_counter:
                 length_counter[n] += 1
             else:
@@ -1513,7 +1508,7 @@
         log_debug('Passing base reduction clauses to incremental solver')
         p = subprocess.Popen(['./incremental-lingeling'], universal_newlines=True,
                              stdin=subprocess.PIPE, stdout=subprocess.PIPE)
-        self.write_clauses(p.stdin, only_clausesm, desc='base reduction')
+        self.write_clauses(p.stdin, clauses, desc='base reduction')
 
         reduction = Reduction(C=C,
                               K=K,
@@ -1635,12 +1630,7 @@
         #     log_warn('Some constraints are duplicated')
 
         log_debug('Passing objective function clauses to incremental solver')
-<<<<<<< HEAD
-        self.write_clauses(reduction.solver_process.stdin, only_clauses, 'objective function')
-=======
-        for clause in clauses:
-            reduction.solver_process.stdin.write(' '.join(map(str, clause)) + ' 0\n')
->>>>>>> 94939fe0
+        self.write_clauses(reduction.solver_process.stdin, clauses, 'objective function')
 
         # ===================
         length_counter = {}
@@ -1725,14 +1715,11 @@
         elif answer == 'UNKNOWN':
             log_error(f'UNKNOWN in {time.time() - time_start_solve:.2f} s')
 
-<<<<<<< HEAD
     def write_clauses(self, stream, clauses, *, desc='fancy'):
         log_debug(f'Writing {desc} clauses...')
         for clause in clauses:
             stream.write(' '.join(map(str, clause)) + ' 0\n')
 
-=======
->>>>>>> 94939fe0
     def build_efsm(self, solution):
         log_info('Building EFSM...')
         time_start_build = time.time()

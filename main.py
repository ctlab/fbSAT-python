--- conflicted
+++ resolved
@@ -758,7 +758,7 @@
 
         bfs_transition = declare_array(C, C, with_zero=False)
         bfs_parent = declare_array(C, C, with_zero=False)
-        bfs_minsymbol = declare_array(K, C, C, with_zero=False)
+        # bfs_minsymbol = declare_array(K, C, C, with_zero=False)
 
         # log_debug(f'color:\n{color}')
         # log_debug(f'transition:\n{transition}')
@@ -1411,7 +1411,6 @@
         log_debug(f'Base variables: {number_of_variables}')
         log_debug(f'Base clauses: {number_of_clauses}')
 
-<<<<<<< HEAD
         log_debug('Passing base reduction clauses to incremental solver')
         cmd = '~/Downloads/incremental-lingeling/incremental-lingeling'
         log_debug(cmd)
@@ -1419,7 +1418,7 @@
                              stdin=subprocess.PIPE, stdout=subprocess.PIPE)
         for clause in only_clauses:
             p.stdin.write(' '.join(map(str, clause)) + ' 0\n')
-=======
+
         # ===================
         length_counter = {}
         for n in map(len, only_clauses):
@@ -1430,7 +1429,6 @@
         for l, c in sorted(length_counter.items()):
             log_debug(f'Clauses of length {l}: {c}', symbol='STAT')
         # ===================
->>>>>>> 388cc867
 
         reduction = Reduction(C=C,
                               K=K,
@@ -1557,11 +1555,10 @@
         # if number_of_constraints != number_of_unique_constraints:
         #     log_warn('Some constraints are duplicated')
 
-<<<<<<< HEAD
         log_debug('Passing objective function clauses to incremental solver')
         for clause in only_clauses:
             reduction.solver_process.stdin.write(' '.join(map(str, clause)) + ' 0\n')
-=======
+
         # ===================
         length_counter = {}
         for n in map(len, only_clauses):
@@ -1572,10 +1569,6 @@
         for l, c in sorted(length_counter.items()):
             log_debug(f'Clauses of length {l}: {c}', symbol='STAT')
         # ===================
-
-        filename_dimacs_objective = self.get_filename_dimacs_objective(reduction)
-        self.write_dimacs(clauses, filename_dimacs_objective)
->>>>>>> 388cc867
 
         log_success(f'Done generating objective function in {time.time() - time_start_objective:.2f} s')
         log_br()
